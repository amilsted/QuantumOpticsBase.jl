name = "QuantumOpticsBase"
uuid = "4f57444f-1401-5e15-980d-4471b28d5678"
version = "0.3.11"

[deps]
Adapt = "79e6a3ab-5dfb-504d-930d-738a2a938a0e"
FFTW = "7a1cc6ca-52ef-59f5-83cd-3a7055c09341"
FillArrays = "1a297f60-69ca-5386-bcde-b61e274b549b"
LRUCache = "8ac3fa9e-de4c-5943-b1dc-09c6b5f20637"
LinearAlgebra = "37e2e46d-f89d-539d-b4ee-838fcccc9c8e"
QuantumInterface = "5717a53b-5d69-4fa3-b976-0bf2f97ca1e5"
Random = "9a3f8284-a2c9-5f02-9a11-845980a1fd5c"
SparseArrays = "2f01184e-e22b-5df5-ae63-d93ebab69eaf"
Strided = "5e0ebb24-38b0-5f93-81fe-25c709ecae67"
UnsafeArrays = "c4a57d5a-5b31-53a6-b365-19f8c011fbd6"

[compat]
Adapt = "1, 2, 3.3"
FFTW = "1.2"
FillArrays = "0.13, 1"
LRUCache = "1"
QuantumInterface = "0.1.0"
<<<<<<< HEAD
Strided = "1,2"
=======
Strided = "1, 2"
>>>>>>> 43fb6f96
UnsafeArrays = "1"
julia = "1.3"

[extras]
Adapt = "79e6a3ab-5dfb-504d-930d-738a2a938a0e"
Aqua = "4c88cf16-eb10-579e-8560-4a9242c79595"
Dates = "ade2ca70-3891-5945-98fb-dc099432e06a"
FFTW = "7a1cc6ca-52ef-59f5-83cd-3a7055c09341"
JET = "c3a54625-cd67-489e-a8e7-0a5a0ff4e31b"
LRUCache = "8ac3fa9e-de4c-5943-b1dc-09c6b5f20637"
LinearAlgebra = "37e2e46d-f89d-539d-b4ee-838fcccc9c8e"
Random = "9a3f8284-a2c9-5f02-9a11-845980a1fd5c"
SparseArrays = "2f01184e-e22b-5df5-ae63-d93ebab69eaf"
Strided = "5e0ebb24-38b0-5f93-81fe-25c709ecae67"
Test = "8dfed614-e22c-5e08-85e1-65c5234f0b40"
UnsafeArrays = "c4a57d5a-5b31-53a6-b365-19f8c011fbd6"

[targets]
test = ["LinearAlgebra", "SparseArrays", "Random", "Test", "Aqua", "JET", "Adapt", "Dates", "FFTW", "LRUCache", "Strided", "UnsafeArrays"]<|MERGE_RESOLUTION|>--- conflicted
+++ resolved
@@ -20,11 +20,7 @@
 FillArrays = "0.13, 1"
 LRUCache = "1"
 QuantumInterface = "0.1.0"
-<<<<<<< HEAD
-Strided = "1,2"
-=======
 Strided = "1, 2"
->>>>>>> 43fb6f96
 UnsafeArrays = "1"
 julia = "1.3"
 
