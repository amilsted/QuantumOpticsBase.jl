# API


## [Types](@id API: Quantum objects types)

* General basis types. Specialized bases can be found in the section [API: Quantum-systems](@ref).

```@docs
Basis
```

```@docs
GenericBasis
```

```@docs
CompositeBasis
```

* States

```@docs
StateVector
```

```@docs
Bra
```

```@docs
Ket
```

* General purpose QuantumOpticsBase. A few more specialized operators are implemented in [API: Quantum-systems](@ref).

```@docs
AbstractOperator
```

```@docs
DataOperator
```

```@docs
Operator
```

```@docs
DenseOperator
```

```@docs
SparseOperator
```

```@docs
LazyTensor
```

```@docs
LazySum
```

```@docs
LazyProduct
```

* Time-dependent operators.

```@docs
AbstractTimeDependentOperator
```

```@docs
TimeDependentSum
```

* Super operators:

```@docs
SuperOperator
```

```@docs
DenseSuperOperator
```

```@docs
SparseSuperOperator
```


### [Functions](@id API: Quantum objects functions)

* Functions to generate general states, operators and super-operators

```@docs
basisstate
```

```@docs
sparsebasisstate
```

```@docs
identityoperator
```

```@docs
diagonaloperator
```

```@docs
randoperator
```

```@docs
spre
```

```@docs
spost
```

```@docs
liouvillian
```

* As far as it makes sense the same functions are implemented for bases, states, operators and superQuantumOpticsBase.

```@docs
QuantumOpticsBase.samebases
```

```@docs
QuantumOpticsBase.check_samebases
```

```@docs
@samebases
```

```@docs
QuantumOpticsBase.multiplicable
```

```@docs
QuantumOpticsBase.check_multiplicable
```

```@docs
QuantumOpticsBase.basis
```

```@docs
dagger
```

```@docs
tensor
```

```@docs
projector(a::Ket, b::Bra)
projector(a::Ket)
projector(a::Bra)
```

```@docs
sparseprojector
```

```@docs
dm
```

```@docs
QuantumOpticsBase.norm(x::StateVector)
```

```@docs
tr
```

```@docs
ptrace
```

```@docs
normalize(x::StateVector)
normalize(op::AbstractOperator)
```

```@docs
normalize!(x::StateVector)
normalize!(op::AbstractOperator)
```

```@docs
expect
```

```@docs
variance
```

```@docs
embed
```

```@docs
permutesystems
```

```@docs
exp(op::AbstractOperator)
```

* Conversion of operators

```@docs
dense
```

```@docs
sparse(::AbstractOperator)
```

* Time-dependent operators. See also [Time-dependent operators](@ref).

```@docs
current_time
```

```@docs
set_time!
```

```@docs
time_shift
```

```@docs
time_stretch
```

```@docs
time_restrict
```

### [Exceptions](@id API: Quantum objects exceptions)

```@docs
QuantumOpticsBase.IncompatibleBases
```


## [Quantum systems](@id API: Quantum systems)

### [Fock](@id API: Fock)

```@docs
FockBasis
```

```@docs
number(::Type{T}, ::FockBasis) where T
```

```@docs
destroy(::Type{C}, ::FockBasis) where C
```

```@docs
create(::Type{C}, ::FockBasis) where C
```

```@docs
displace
```

```@docs
<<<<<<< HEAD
displace_analytical
```

```@docs
displace_analytical!
=======
squeeze
>>>>>>> 138e0196
```

```@docs
fockstate
```

```@docs
coherentstate
```

```@docs
coherentstate!
```


### [N-level](@id API: N-level)

```@docs
NLevelBasis
```

```@docs
transition(::Type{T}, ::NLevelBasis, ::Integer, ::Integer) where T
```

```@docs
nlevelstate
```

### [Spin](@id API: Spin)

```@docs
SpinBasis
```

```@docs
sigmax
```

```@docs
sigmay
```

```@docs
sigmaz
```

```@docs
sigmap
```

```@docs
sigmam
```

```@docs
spinup
```

```@docs
spindown
```

### [Particle](@id API: Particle)

```@docs
PositionBasis
```

```@docs
MomentumBasis
```

```@docs
spacing
```

```@docs
samplepoints
```

```@docs
position(::Type{T}, b::PositionBasis) where T
position(::Type{T}, b::MomentumBasis) where T
```

```@docs
momentum(::Type{T}, b::PositionBasis) where T
momentum(::Type{T}, b::MomentumBasis) where T
```

```@docs
potentialoperator
```

```@docs
gaussianstate
```

```@docs
QuantumOpticsBase.FFTOperator
```

```@docs
QuantumOpticsBase.FFTOperators
```

```@docs
QuantumOpticsBase.FFTKets
```

```@docs
transform
```

### [Subspace bases](@id API: Subspace bases)

```@docs
SubspaceBasis
```

```@docs
QuantumOpticsBase.orthonormalize
```

```@docs
projector(::Type{T}, b1::SubspaceBasis, b2::SubspaceBasis) where T
```

### [Many-body](@id API: Many-body)

```@docs
ManyBodyBasis
```

```@docs
fermionstates
```

```@docs
bosonstates
```

```@docs
number(::Type{T}, ::ManyBodyBasis, index) where T
number(::Type{T}, ::ManyBodyBasis) where T
```

```@docs
destroy(::Type{T}, ::ManyBodyBasis, index) where T
```

```@docs
create(::Type{T}, ::ManyBodyBasis, index) where T
```

```@docs
transition(::Type{T}, ::ManyBodyBasis, i, j) where T
```

```@docs
manybodyoperator
```

```@docs
onebodyexpect
```

## [Direct sum](@id API: Direct-sum)

```@docs
SumBasis
```

```@docs
directsum
```

```@docs
LazyDirectSum
```

```@docs
getblock
```

```@docs
setblock!
```

## [Metrics](@id API: Metrics)

```@docs
tracenorm
```

```@docs
tracenorm_h
```

```@docs
tracenorm_nh
```

```@docs
tracedistance
```

```@docs
tracedistance_h
```

```@docs
tracedistance_nh
```

```@docs
entropy_vn
```

```@docs
entropy_renyi
```

```@docs
fidelity
```

```@docs
ptranspose
```

```@docs
PPT
```

```@docs
negativity
```

```@docs
logarithmic_negativity
```

```@docs
entanglement_entropy
```

```@docs
avg_gate_fidelity
```

## [State definitions](@id API: State definitions)

```@docs
randstate
```

```@docs
thermalstate
```

```@docs
coherentthermalstate
```

```@docs
phase_average
```

```@docs
passive_state
```

## [Pauli](@id API: Pauli)

```@docs
PauliBasis
```

```@docs
PauliTransferMatrix
```

```@docs
DensePauliTransferMatrix
```

```@docs
ChiMatrix
```

```@docs
DenseChiMatrix
```

## [Printing](@id API: Printing)

```@docs
QuantumOpticsBase.set_printing
```<|MERGE_RESOLUTION|>--- conflicted
+++ resolved
@@ -280,15 +280,15 @@
 ```
 
 ```@docs
-<<<<<<< HEAD
 displace_analytical
 ```
 
 ```@docs
 displace_analytical!
-=======
+```
+
+```@docs
 squeeze
->>>>>>> 138e0196
 ```
 
 ```@docs
